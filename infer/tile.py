import logging
import multiprocessing
from multiprocessing import Lock, Pool

multiprocessing.set_start_method("spawn", True)  # ! must be at top for VScode debugging
import argparse
import glob
import json
import math
import multiprocessing as mp
import os
import pathlib
import pickle
import re
import sys
import warnings
from concurrent.futures import FIRST_EXCEPTION, ProcessPoolExecutor, as_completed, wait
from functools import reduce
from importlib import import_module
from multiprocessing import Lock, Pool

import cv2
import numpy as np
import psutil
import scipy.io as sio
import torch
import torch.utils.data as data
import tqdm
from dataloader.infer_loader import SerializeArray, SerializeFileList
from misc.utils import (
    color_deconvolution,
    cropping_center,
    get_bounding_box,
    log_debug,
    log_info,
    rm_n_mkdir,
)
from misc.viz_utils import colorize, visualize_instances_dict
from skimage import color

import convert_format
from . import base


####
def _prepare_patching(img, window_size, mask_size, return_src_top_corner=False):
    """Prepare patch information for tile processing.
    
    Args:
        img: original input image
        window_size: input patch size
        mask_size: output patch size
        return_src_top_corner: whether to return coordiante information for top left corner of img
        
    """

    win_size = window_size
    msk_size = step_size = mask_size

    def get_last_steps(length, msk_size, step_size):
        nr_step = math.ceil((length - msk_size) / step_size)
        last_step = (nr_step + 1) * step_size
        return int(last_step), int(nr_step + 1)

    im_h = img.shape[0]
    im_w = img.shape[1]

    last_h, _ = get_last_steps(im_h, msk_size, step_size)
    last_w, _ = get_last_steps(im_w, msk_size, step_size)

    diff = win_size - step_size
    padt = padl = diff // 2
    padb = last_h + win_size - im_h
    padr = last_w + win_size - im_w

    img = np.lib.pad(img, ((padt, padb), (padl, padr), (0, 0)), "reflect")

    # generating subpatches index from orginal
    coord_y = np.arange(0, last_h, step_size, dtype=np.int32)
    coord_x = np.arange(0, last_w, step_size, dtype=np.int32)
    row_idx = np.arange(0, coord_y.shape[0], dtype=np.int32)
    col_idx = np.arange(0, coord_x.shape[0], dtype=np.int32)
    coord_y, coord_x = np.meshgrid(coord_y, coord_x)
    row_idx, col_idx = np.meshgrid(row_idx, col_idx)
    coord_y = coord_y.flatten()
    coord_x = coord_x.flatten()
    row_idx = row_idx.flatten()
    col_idx = col_idx.flatten()
    #
    patch_info = np.stack([coord_y, coord_x, row_idx, col_idx], axis=-1)
    if not return_src_top_corner:
        return img, patch_info
    else:
        return img, patch_info, [padt, padl]


####
def _post_process_patches(
    post_proc_func, post_proc_kwargs, patch_info, image_info, overlay_kwargs,
):
    """Apply post processing to patches.
    
    Args:
        post_proc_func: post processing function to use
        post_proc_kwargs: keyword arguments used in post processing function
        patch_info: patch data and associated information
        image_info: input image data and associated information
        overlay_kwargs: overlay keyword arguments

    """
    # re-assemble the prediction, sort according to the patch location within the original image
    patch_info = sorted(patch_info, key=lambda x: [x[0][0], x[0][1]])
    patch_info, patch_data = zip(*patch_info)

    src_shape = image_info["src_shape"]
    src_image = image_info["src_image"]

    patch_shape = np.squeeze(patch_data[0]).shape
    ch = 1 if len(patch_shape) == 2 else patch_shape[-1]
    axes = [0, 2, 1, 3, 4] if ch != 1 else [0, 2, 1, 3]

    nr_row = max([x[2] for x in patch_info]) + 1
    nr_col = max([x[3] for x in patch_info]) + 1
    pred_map = np.concatenate(patch_data, axis=0)
    pred_map = np.reshape(pred_map, (nr_row, nr_col) + patch_shape)
    pred_map = np.transpose(pred_map, axes)
    pred_map = np.reshape(
        pred_map, (patch_shape[0] * nr_row, patch_shape[1] * nr_col, ch)
    )
    # crop back to original shape
    pred_map = np.squeeze(pred_map[: src_shape[0], : src_shape[1]])

    # * Implicit protocol
    # * a prediction map with instance of ID 1-N
    # * and a dict contain the instance info, access via its ID
    # * each instance may have type
    pred_inst, inst_info_dict = post_proc_func(pred_map, **post_proc_kwargs)

    overlaid_img = visualize_instances_dict(
        src_image.copy(), inst_info_dict, **overlay_kwargs
    )

    return image_info["name"], pred_map, pred_inst, inst_info_dict, overlaid_img


class InferManager(base.InferManager):
    """Run inference on tiles."""

    ####
    def process_file_list(self, run_args):
        """
        Process a single image tile < 5000x5000 in size.
        """
        for variable, value in run_args.items():
            self.__setattr__(variable, value)

        # * depend on the number of samples and their size, this may be less efficient
        patterning = lambda x: re.sub("([\[\]])", "[\\1]", x)
        file_path_list = glob.glob(patterning("%s/*" % self.input_dir))
        file_path_list.sort()  # ensure same order
<<<<<<< HEAD
        assert len(file_path_list) > 0, 'Not Detected Any Files From Path'
        
        rm_n_mkdir(self.output_dir + '/json/')
        rm_n_mkdir(self.output_dir + '/mat/')
        rm_n_mkdir(self.output_dir + '/overlay/')
=======

        rm_n_mkdir(self.output_dir + "/json/")
        rm_n_mkdir(self.output_dir + "/mat/")
        rm_n_mkdir(self.output_dir + "/overlay/")
>>>>>>> 745c9b7c
        if self.save_qupath:
            rm_n_mkdir(self.output_dir + "/qupath/")

        def proc_callback(results):
            """Post processing callback.
            
            Output format is implicit assumption, taken from `_post_process_patches`

            """
            img_name, pred_map, pred_inst, inst_info_dict, overlaid_img = results

            inst_type = [[k, v["type"]] for k, v in inst_info_dict.items()]
            inst_type = np.array(inst_type)
            mat_dict = {
                "inst_map": pred_inst,
                "inst_type": inst_type,
            }
            if self.save_raw_map:
                mat_dict["raw_map"] = pred_map
            save_path = "%s/mat/%s.mat" % (self.output_dir, img_name)
            sio.savemat(save_path, mat_dict)

            save_path = "%s/overlay/%s.png" % (self.output_dir, img_name)
            cv2.imwrite(save_path, cv2.cvtColor(overlaid_img, cv2.COLOR_RGB2BGR))

            if self.save_qupath:
                nuc_val_list = list(inst_info_dict.values())
                nuc_type_list = np.array([v["type"] for v in nuc_val_list])
                nuc_coms_list = np.array([v["centroid"] for v in nuc_val_list])
                save_path = "%s/qupath/%s.tsv" % (self.output_dir, img_name)
                convert_format.to_qupath(
                    save_path, nuc_coms_list, nuc_type_list, self.type_info_dict
                )

            save_path = "%s/json/%s.json" % (self.output_dir, img_name)
            self.__save_json(save_path, inst_info_dict, None)
            return img_name

        def detach_items_of_uid(items_list, uid, nr_expected_items):
            item_counter = 0
            detached_items_list = []
            remained_items_list = []
            while True:
                pinfo, pdata = items_list.pop(0)
                pinfo = np.squeeze(pinfo)
                if pinfo[-1] == uid:
                    detached_items_list.append([pinfo, pdata])
                    item_counter += 1
                else:
                    remained_items_list.append([pinfo, pdata])
                if item_counter == nr_expected_items:
                    break
            # do this to ensure the ordering
            remained_items_list = remained_items_list + items_list
            return detached_items_list, remained_items_list

        proc_pool = None
        future_list = []
        if self.nr_post_proc_workers > 0:
            proc_pool = ProcessPoolExecutor(self.nr_post_proc_workers)

        while len(file_path_list) > 0:

            hardware_stats = psutil.virtual_memory()
            available_ram = getattr(hardware_stats, "available")
            available_ram = int(available_ram * 0.6)
            # available_ram >> 20 for MB, >> 30 for GB

            # TODO: this portion looks clunky but seems hard to detach into separate func

            # * caching N-files into memory such that their expected (total) memory usage
            # * does not exceed the designated percentage of currently available memory
            # * the expected memory is a factor w.r.t original input file size and
            # * must be manually provided
            file_idx = 0
            use_path_list = []
            cache_image_list = []
            cache_patch_info_list = []
            cache_image_info_list = []
            while len(file_path_list) > 0:
                file_path = file_path_list.pop(0)

                img = cv2.imread(file_path)
                img = cv2.cvtColor(img, cv2.COLOR_BGR2RGB)
                src_shape = img.shape

                img, patch_info, top_corner = _prepare_patching(
                    img, self.patch_input_shape, self.patch_output_shape, True
                )
                self_idx = np.full(patch_info.shape[0], file_idx, dtype=np.int32)
                patch_info = np.concatenate([patch_info, self_idx[:, None]], axis=-1)
                # ? may be expensive op
                patch_info = np.split(patch_info, patch_info.shape[0], axis=0)
                patch_info = [np.squeeze(p) for p in patch_info]

                # * this factor=5 is only applicable for HoVerNet
                expected_usage = sys.getsizeof(img) * 5
                available_ram -= expected_usage
                if available_ram < 0:
                    break

                file_idx += 1
                # if file_idx == 4: break
                use_path_list.append(file_path)
                cache_image_list.append(img)
                cache_patch_info_list.extend(patch_info)
                # TODO: refactor to explicit protocol
                cache_image_info_list.append([src_shape, len(patch_info), top_corner])

            # * apply neural net on cached data
            dataset = SerializeFileList(
                cache_image_list, cache_patch_info_list, self.patch_input_shape
            )

            dataloader = data.DataLoader(
                dataset,
                num_workers=self.nr_inference_workers,
                batch_size=self.batch_size,
                drop_last=False,
            )

            pbar = tqdm.tqdm(
                desc="Process Patches",
                leave=True,
                total=int(len(cache_patch_info_list) / self.batch_size) + 1,
                ncols=80,
                ascii=True,
                position=0,
            )

            accumulated_patch_output = []
            for batch_idx, batch_data in enumerate(dataloader):
                sample_data_list, sample_info_list = batch_data
                sample_output_list = self.run_step(sample_data_list)
                sample_info_list = sample_info_list.numpy()
                curr_batch_size = sample_output_list.shape[0]
                sample_output_list = np.split(
                    sample_output_list, curr_batch_size, axis=0
                )
                sample_info_list = np.split(sample_info_list, curr_batch_size, axis=0)
                sample_output_list = list(zip(sample_info_list, sample_output_list))
                accumulated_patch_output.extend(sample_output_list)
                pbar.update()
            pbar.close()

            # * parallely assemble the processed cache data for each file if possible
            for file_idx, file_path in enumerate(use_path_list):
                image_info = cache_image_info_list[file_idx]
                file_ouput_data, accumulated_patch_output = detach_items_of_uid(
                    accumulated_patch_output, file_idx, image_info[1]
                )

                # * detach this into func and multiproc dispatch it
                src_pos = image_info[2]  # src top left corner within padded image
                src_image = cache_image_list[file_idx]
                src_image = src_image[
                    src_pos[0] : src_pos[0] + image_info[0][0],
                    src_pos[1] : src_pos[1] + image_info[0][1],
                ]

                base_name = pathlib.Path(file_path).stem
                file_info = {
                    "src_shape": image_info[0],
                    "src_image": src_image,
                    "name": base_name,
                }

                post_proc_kwargs = {
                    "nr_types": self.nr_types,
                    "return_centroids": True,
                }  # dynamicalize this

                overlay_kwargs = {
                    "draw_dot": self.draw_dot,
                    "type_colour": self.type_info_dict,
                    "line_thickness": 1,
                }
                func_args = (
                    self.post_proc_func,
                    post_proc_kwargs,
                    file_ouput_data,
                    file_info,
                    overlay_kwargs,
                )

                # dispatch for parallel post-processing
                if proc_pool is not None:
                    proc_future = proc_pool.submit(_post_process_patches, *func_args)
                    # ! manually poll future and call callback later as there is no guarantee
                    # ! that the callback is called from main thread
                    future_list.append(proc_future)
                else:
                    proc_output = _post_process_patches(*func_args)
                    proc_callback(proc_output)

        if proc_pool is not None:
            # loop over all to check state a.k.a polling
            for future in as_completed(future_list):
                # TODO: way to retrieve which file crashed ?
                # ! silent crash, cancel all and raise error
                if future.exception() is not None:
                    log_info("Silent Crash")
                    # ! cancel somehow leads to cascade error later
                    # ! so just poll it then crash once all future
                    # ! acquired for now
                    # for future in future_list:
                    #     future.cancel()
                    # break
                else:
                    file_path = proc_callback(future.result())
                    log_info("Done Assembling %s" % file_path)
        return
<|MERGE_RESOLUTION|>--- conflicted
+++ resolved
@@ -158,18 +158,11 @@
         patterning = lambda x: re.sub("([\[\]])", "[\\1]", x)
         file_path_list = glob.glob(patterning("%s/*" % self.input_dir))
         file_path_list.sort()  # ensure same order
-<<<<<<< HEAD
         assert len(file_path_list) > 0, 'Not Detected Any Files From Path'
         
         rm_n_mkdir(self.output_dir + '/json/')
         rm_n_mkdir(self.output_dir + '/mat/')
         rm_n_mkdir(self.output_dir + '/overlay/')
-=======
-
-        rm_n_mkdir(self.output_dir + "/json/")
-        rm_n_mkdir(self.output_dir + "/mat/")
-        rm_n_mkdir(self.output_dir + "/overlay/")
->>>>>>> 745c9b7c
         if self.save_qupath:
             rm_n_mkdir(self.output_dir + "/qupath/")
 
